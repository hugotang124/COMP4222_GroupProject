import argparse
import math
import time
import os

import torch
import torch.nn as nn
from net import MTGNN
import numpy as np
import importlib

from data_loader import DataLoader
from optimizer import Optim
from model import BaselineModels
import torch.optim as optimizing

def evaluate(data, X, Y, model, evaluateL2, evaluateL1, batch_size):
    model.eval()
    total_loss = 0
    total_loss_l1 = 0
    n_samples = 0
    predict = None
    test = None

    for X, Y, Y_scaler in data.get_batches(X, Y, batch_size, False):
        X = torch.unsqueeze(X, dim = 1)
        X = X.transpose(2, 3)
        with torch.no_grad():
            output = model(X)
        output = torch.squeeze(output)
        if len(output.shape) == 1:
            output = output.unsqueeze(dim = 0)
        if predict is None:
            predict = output
            test = Y
        else:
            predict = torch.cat((predict, output))
            test = torch.cat((test, Y))

        output = Y_scaler.inverse_transform(output)

        total_loss += evaluateL2(output, Y).item()
        total_loss_l1 += evaluateL1(output, Y).item()
        n_samples += (output.size(0) * data.m)

    rse = math.sqrt(total_loss / n_samples) / data.rse
    rae = (total_loss_l1 / n_samples) / data.rae

    predict = predict.data.cpu().numpy()
    Ytest = test.data.cpu().numpy()
    sigma_p = (predict).std(axis = 0)
    sigma_g = (Ytest).std(axis = 0)
    mean_p = predict.mean(axis = 0)
    mean_g = Ytest.mean(axis = 0)
    index = (sigma_g != 0)
    correlation = ((predict - mean_p) * (Ytest - mean_g)).mean(axis = 0) / (sigma_p * sigma_g)
    correlation = (correlation[index]).mean()
    return rse, rae, correlation


def train(data, X, Y, model, criterion, optim, batch_size):
    model.train()
    total_loss = 0
    n_samples = 0
    iter = 0

    track_time = time.time()

    for X, Y, Y_scaler in data.get_batches(X, Y, batch_size, True):
        model.zero_grad()
        X = torch.unsqueeze(X, dim = 1)
        X = X.transpose(2, 3)
        if iter % args.step_size == 0:
            perm = np.random.permutation(range(num_nodes))
        num_sub = int(num_nodes / args.num_split)

        for j in range(args.num_split):
            if j != args.num_split - 1:
                id = perm[j * num_sub:(j + 1) * num_sub]
            else:
                id = perm[j * num_sub:]
            id = torch.tensor(id).to(device)
            tx = X[:, :, id, :]
            ty = Y[:, id]

            output = model(tx, idx = id)
            output = torch.squeeze(output)
            if len(output.size()) > 2:
                output = output.mean(dim = tuple(range(2, len(output.size()))))
            output = Y_scaler.inverse_transform(output, id)

            loss = criterion(output, ty)
            loss.backward()
            total_loss += loss.item()
            n_samples += (output.size(0) * data.m)
            grad_norm = optim.step()

        if iter % 100 == 0:
            curr_time = time.time()
            print("iter:{:3d} | loss: {:.3f} | run time: {:.3f}".format(iter,loss.item() / (output.size(0) * data.m), curr_time - track_time))
            curr_time = track_time

        iter += 1

    return total_loss / n_samples


def main(args):
    global num_nodes

    print("Start loading data")

    Data = DataLoader(args.data_directory, args.time_interval, train = 0.6, valid = 0.2, device = device, horizon = args.horizon, window = args.seq_in_len, normalize = args.normalize, stationary_check = args.stationarity, noise_removal = args.noise_removal)
    num_nodes = Data.m
    os.makedirs(os.path.split(args.save)[0], exist_ok = True)


    print("Finish preprocessing data")
    print("Start loading model")

<<<<<<< HEAD
    if args.model_type == "MTGNN":
        kernel_set_pass = [1,1]
        kernel_size = 5
        layer_norm_affline = False
=======
    num_nodes = Data.m

    # Version from pytorch_geometric_temporal
    # from net import MTGNN
    # kernel_set_pass = [1,1]
    # kernel_size = 5
    # layer_norm_affline = False
    # model = MTGNN(args.gcn_true, args.buildA_true, args.gcn_depth, args.num_nodes,
    #               kernel_set_pass, kernel_size, args.dropout, args.subgraph_size,
    #               args.node_dim, args.dilation_exponential,args.conv_channels, args.residual_channels,
    #               args.skip_channels, args.end_channels,
    #               args.seq_in_len, args.in_dim, args.seq_out_len,
    #               args.layers, args.propalpha,  args.tanhalpha, layer_norm_affline)

    # Version from nnzhan/MTGNN
    from old_net import gtnet
    model = gtnet(gcn_true = args.gcn_true, buildA_true = args.buildA_true, gcn_depth = args.gcn_depth, num_nodes = num_nodes,
                  device = device, dropout = args.dropout, subgraph_size = args.subgraph_size,
                  node_dim = args.node_dim, dilation_exponential = args.dilation_exponential,
                  conv_channels = args.conv_channels, residual_channels = args.residual_channels,
                  skip_channels = args.skip_channels, end_channels = args.end_channels,
                  seq_length = args.seq_in_len, in_dim = args.in_dim, out_dim = args.seq_out_len,
                  layers = args.layers, propalpha = args.propalpha, tanhalpha = args.tanhalpha, layer_norm_affline = False)

    model = model.to(device)

    print(args)
    print("The receptive field size is", model._receptive_field)
    nParams = sum([p.nelement() for p in model.parameters()])
    print("Number of model parameters is", nParams, flush=True)

    # Create directory to save model
    os.makedirs(os.path.split(args.save)[0], exist_ok = True)
>>>>>>> 5634b7c5

        # Missing kernel set and kernel size
        model = MTGNN(args.gcn_true, args.buildA_true, args.gcn_depth, num_nodes,
                    kernel_set_pass, kernel_size, args.dropout, args.subgraph_size,
                    args.node_dim, args.dilation_exponential,args.conv_channels, args.residual_channels,
                    args.skip_channels, args.end_channels,
                    args.seq_in_len, args.in_dim, args.seq_out_len,
                    args.layers, args.propalpha,  args.tanhalpha, layer_norm_affline)

        model = model.to(device)

        print(args)
        print("The receptive field size is", model._receptive_field)
        nParams = sum([p.nelement() for p in model.parameters()])
        print("Number of model parameters is", nParams, flush=True)

        if args.L1Loss:
            criterion = nn.L1Loss(size_average = False).to(device)
        else:
            criterion = nn.MSELoss(size_average = False).to(device)

        evaluateL2 = nn.MSELoss(size_average = False).to(device)
        evaluateL1 = nn.L1Loss(size_average = False).to(device)


        best_val = 10000000
        optim = Optim(model.parameters(), args.optim, args.lr, args.clip, lr_decay = args.weight_decay)

        # At any point you can hit Ctrl + C to break out of training early.
        try:
            print("begin training")
            for epoch in range(1, args.epochs + 1):
                epoch_start_time = time.time()
                train_loss = train(Data, Data.train[0], Data.train[1], model, criterion, optim, args.batch_size)
                val_loss, val_rae, val_corr = evaluate(Data, Data.valid[0], Data.valid[1], model, evaluateL2, evaluateL1, args.batch_size)

                print(
                    "| end of epoch {:3d} | time: {:5.2f}s | train_loss {:5.4f} | valid rse {:5.4f} | valid rae {:5.4f} | valid corr  {:5.4f}"\
                        .format(epoch, (time.time() - epoch_start_time), train_loss, val_loss, val_rae, val_corr), flush = True
                )

                # Save the model if the validation loss is the best we"ve seen so far.
                if val_loss < best_val:
                    with open(args.save, "wb") as f:
                        torch.save(model, f)
                    best_val = val_loss

                if epoch % 5 == 0:
                    test_acc, test_rae, test_corr = evaluate(Data, Data.test[0], Data.test[1], model, evaluateL2, evaluateL1, args.batch_size)
                    print("test rse {:5.4f} | test rae {:5.4f} | test corr {:5.4f}".format(test_acc, test_rae, test_corr), flush = True)

        except KeyboardInterrupt:
            print("-" * 89)
            print("Exiting from training early")

        # Load the best saved model.
        with open(args.save, "rb") as f:
            model = torch.load(f)

        vtest_acc, vtest_rae, vtest_corr = evaluate(Data, Data.valid[0], Data.valid[1], model, evaluateL2, evaluateL1, args.batch_size)
        test_acc, test_rae, test_corr = evaluate(Data, Data.test[0], Data.test[1], model, evaluateL2, evaluateL1, args.batch_size)
        print("final test rse {:5.4f} | test rae {:5.4f} | test corr {:5.4f}".format(test_acc, test_rae, test_corr))

        return vtest_acc, vtest_rae, vtest_corr, test_acc, test_rae, test_corr

    else:
        #Need to fix this - This is the baseline solution testing region
        lr, weight_decay, num_epochs = 0.005, 1e-5, 16
        model = BaselineModels(args.model_type, args.in_dim, args.seq_out_len, args.node_dim, args.layers, output_activation = None, use_gat = True)

        criterion = nn.MSELoss()
        optimization = optimizing.Adam(model.parameters(), lr=lr, weight_decay=weight_decay)

        train_loss = train(Data, Data.train[0], Data.train[1], model, criterion, optimization, args.batch_size)

def run(args):
    global device

    # Set training device to GPU (Windows) or MPS (Apple Silicon) accordingly
    if torch.cuda.is_available():
        device = "cuda:1"
    elif torch.backends.mps.is_available():
        device = "mps"
    else:
        device = "cpu"

    torch.set_num_threads(3)

    vacc = []
    vrae = []
    vcorr = []
    acc = []
    rae = []
    corr = []
    for i in range(10):
        val_acc, val_rae, val_corr, test_acc, test_rae, test_corr = main(args)
        vacc.append(val_acc)
        vrae.append(val_rae)
        vcorr.append(val_corr)
        acc.append(test_acc)
        rae.append(test_rae)
        corr.append(test_corr)

    print("\n\n")
    print("10 runs average")
    print("\n\n")
    print("valid\trse\trae\tcorr")
    print("mean\t{:5.4f}\t{:5.4f}\t{:5.4f}".format(np.mean(vacc), np.mean(vrae), np.mean(vcorr)))
    print("std\t{:5.4f}\t{:5.4f}\t{:5.4f}".format(np.std(vacc), np.std(vrae), np.std(vcorr)))
    print("\n\n")
    print("test\trse\trae\tcorr")
    print("mean\t{:5.4f}\t{:5.4f}\t{:5.4f}".format(np.mean(acc), np.mean(rae), np.mean(corr)))
    print("std\t{:5.4f}\t{:5.4f}\t{:5.4f}".format(np.std(acc), np.std(rae), np.std(corr)))



if __name__ == "__main__":
    parser = argparse.ArgumentParser(description = "PyTorch Time series forecasting")
    parser.add_argument("--data-directory", type = str, default = "./data/", help = "location of the data directory")
    parser.add_argument("--time_interval", type = str, default = "1h", help = "time interval of data")
    parser.add_argument("--log_interval", type = int, default = 2000, metavar = "N", help = "report interval")
    parser.add_argument("--save", type = str, default = "./model/model.pt", help = "path to save the final model")
    parser.add_argument("--optim", type = str, default = "adam")
    parser.add_argument("--L1Loss", action = "store_true", default = True)
    parser.add_argument("--normalize", type = int, default = 1)
    parser.add_argument("--stationarity", action = "store_true", default = False)
    parser.add_argument("--noise_removal", action = "store_true", default = False)
    parser.add_argument("--gcn_true", action = "store_true", default = True, help = "whether to add graph convolution layer")
    parser.add_argument("--buildA_true", action = "store_true", default = True, help = "whether to construct adaptive adjacency matrix")
    parser.add_argument("--gcn_depth", type = int, default = 2, help = "graph convolution depth")
    parser.add_argument("--dropout", type = float, default = 0.3, help ="dropout rate")
    parser.add_argument("--subgraph_size", type = int, default = 20, help ="k")
    parser.add_argument("--node_dim", type = int, default = 40, help = "dim of nodes")
    parser.add_argument("--dilation_exponential", type = int, default = 2, help = "dilation exponential")
    parser.add_argument("--conv_channels", type = int, default = 16, help = "convolution channels")
    parser.add_argument("--residual_channels", type = int, default = 16, help = "residual channels")
    parser.add_argument("--skip_channels",type = int, default = 32, help = "skip channels")
    parser.add_argument("--end_channels", type = int, default = 64, help = "end channels")
    parser.add_argument("--in_dim", type = int, default = 1, help = "inputs dimension")
    parser.add_argument("--seq_in_len", type = int, default = 24 * 7, help = "input sequence length")
    parser.add_argument("--seq_out_len", type = int, default = 1, help = "output sequence length")
    parser.add_argument("--horizon", type = int, default = 3)
    parser.add_argument("--layers", type = int, default = 5, help = "number of layers")
    parser.add_argument("--batch_size", type = int, default = 3, help = "batch size")
    parser.add_argument("--lr", type = float, default = 0.0001, help = "learning rate")
    parser.add_argument("--weight_decay", type = float, default = 0.00001, help = "weight decay rate")
    parser.add_argument("--clip", type = int, default = 5, help = "clip")
    parser.add_argument("--propalpha", type = float, default = 0.05, help = "prop alpha")
    parser.add_argument("--tanhalpha", type = float, default = 3, help = "tanh alpha")
    parser.add_argument("--epochs", type = int, default = 1, help = "")
    parser.add_argument("--num_split", type = int, default = 1,help = "number of splits for graphs")
    parser.add_argument("--step_size", type = int, default = 100, help = "step_size")
    parser.add_argument("--model-type", type=str, choices=['MTGNN', 'TGCN', 'A3TGCN', 'GCN', 'GAT'], default='MTGNN', help="name of the model to use")

    args = parser.parse_args()
    run(args)<|MERGE_RESOLUTION|>--- conflicted
+++ resolved
@@ -118,46 +118,10 @@
     print("Finish preprocessing data")
     print("Start loading model")
 
-<<<<<<< HEAD
     if args.model_type == "MTGNN":
         kernel_set_pass = [1,1]
         kernel_size = 5
         layer_norm_affline = False
-=======
-    num_nodes = Data.m
-
-    # Version from pytorch_geometric_temporal
-    # from net import MTGNN
-    # kernel_set_pass = [1,1]
-    # kernel_size = 5
-    # layer_norm_affline = False
-    # model = MTGNN(args.gcn_true, args.buildA_true, args.gcn_depth, args.num_nodes,
-    #               kernel_set_pass, kernel_size, args.dropout, args.subgraph_size,
-    #               args.node_dim, args.dilation_exponential,args.conv_channels, args.residual_channels,
-    #               args.skip_channels, args.end_channels,
-    #               args.seq_in_len, args.in_dim, args.seq_out_len,
-    #               args.layers, args.propalpha,  args.tanhalpha, layer_norm_affline)
-
-    # Version from nnzhan/MTGNN
-    from old_net import gtnet
-    model = gtnet(gcn_true = args.gcn_true, buildA_true = args.buildA_true, gcn_depth = args.gcn_depth, num_nodes = num_nodes,
-                  device = device, dropout = args.dropout, subgraph_size = args.subgraph_size,
-                  node_dim = args.node_dim, dilation_exponential = args.dilation_exponential,
-                  conv_channels = args.conv_channels, residual_channels = args.residual_channels,
-                  skip_channels = args.skip_channels, end_channels = args.end_channels,
-                  seq_length = args.seq_in_len, in_dim = args.in_dim, out_dim = args.seq_out_len,
-                  layers = args.layers, propalpha = args.propalpha, tanhalpha = args.tanhalpha, layer_norm_affline = False)
-
-    model = model.to(device)
-
-    print(args)
-    print("The receptive field size is", model._receptive_field)
-    nParams = sum([p.nelement() for p in model.parameters()])
-    print("Number of model parameters is", nParams, flush=True)
-
-    # Create directory to save model
-    os.makedirs(os.path.split(args.save)[0], exist_ok = True)
->>>>>>> 5634b7c5
 
         # Missing kernel set and kernel size
         model = MTGNN(args.gcn_true, args.buildA_true, args.gcn_depth, num_nodes,
